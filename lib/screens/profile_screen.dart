--- conflicted
+++ resolved
@@ -1,11 +1,10 @@
 import 'package:flutter/material.dart';
 import 'package:firebase_auth/firebase_auth.dart';
 
-class ProfileScreen extends StatelessWidget {
+class ProfileScreen extends StatefulWidget {
   const ProfileScreen({Key? key}) : super(key: key);
 
   @override
-<<<<<<< HEAD
   State<ProfileScreen> createState() => _ProfileScreenState();
 }
 
@@ -98,7 +97,7 @@
   }
 
   Widget _phoneSection() {
-    String? phone = user?.phoneNumber;
+    final phone = user?.phoneNumber;
 
     if (_isEditingPhone) {
       return Column(
@@ -120,139 +119,7 @@
             const SizedBox(height: 12),
             ElevatedButton(
               onPressed: _isLoading ? null : _enviarCodigo,
-              child: _isLoading ? const CircularProgressIndicator() : const Text('Enviar Código'),
-            ),
-          ] else ...[
-            TextField(
-              controller: _codeController,
-              keyboardType: TextInputType.number,
-              decoration: const InputDecoration(
-                labelText: 'Código SMS',
-                border: OutlineInputBorder(),
-              ),
-            ),
-            const SizedBox(height: 12),
-            ElevatedButton(
-              onPressed: _isLoading ? null : _verificarCodigo,
-              child: _isLoading ? const CircularProgressIndicator() : const Text('Verificar Código'),
-            ),
-          ],
-        ],
-      );
-    }
-
-    return Row(
-      children: [
-        Icon(Icons.phone, color: phone != null ? Colors.green : Colors.grey),
-        const SizedBox(width: 10),
-        Expanded(
-          child: Text(phone ?? 'Nenhum número adicionado'),
-        ),
-        TextButton.icon(
-          icon: Icon(phone == null ? Icons.add : Icons.edit),
-          label: Text(phone == null ? 'Adicionar' : 'Alterar'),
-          onPressed: _startAddPhone,
-        ),
-      ],
-    );
-  }
-
-  @override
-  Widget build(BuildContext context) {
-    return Scaffold(
-      appBar: AppBar(title: const Text('Perfil')),
-      body: Padding(
-        padding: const EdgeInsets.all(24),
-        child: Column(
-          crossAxisAlignment: CrossAxisAlignment.start,
-          children: [
-            Center(
-              child: Column(
-                children: [
-                  CircleAvatar(
-                    radius: 40,
-                    backgroundImage: user?.photoURL != null ? NetworkImage(user!.photoURL!) : null,
-                    child: user?.photoURL == null ? const Icon(Icons.person, size: 40) : null,
-                  ),
-                  const SizedBox(height: 12),
-                  Text(user?.displayName ?? 'Nome não definido',
-                      style: const TextStyle(fontSize: 22, fontWeight: FontWeight.bold)),
-                  const SizedBox(height: 6),
-                  Text(user?.email ?? '',
-                      style: TextStyle(color: Colors.grey[700], fontSize: 16)),
-                ],
-              ),
-            ),
-            const SizedBox(height: 32),
-            _phoneSection(),
-            const SizedBox(height: 30),
-            OutlinedButton.icon(
-              icon: const Icon(Icons.logout),
-              label: const Text('Terminar sessão'),
-              onPressed: () async {
-                await FirebaseAuth.instance.signOut();
-                Navigator.of(context).pushReplacementNamed('/login');
-              },
-            ),
-          ],
-        ),
-      ),
-=======
-  Widget build(BuildContext context) {
-    final user = FirebaseAuth.instance.currentUser;
-
-    return Scaffold(
-      appBar: AppBar(title: Text('Perfil')),
-      body: user == null
-          ? Center(child: Text('Sem sessão iniciada'))
-          : Padding(
-              padding: const EdgeInsets.all(24.0),
-              child: Column(
-                children: [
-                  CircleAvatar(
-                    radius: 48,
-                    backgroundImage: user.photoURL != null
-                        ? NetworkImage(user.photoURL!)
-                        : null,
-                    child: user.photoURL == null
-                        ? Icon(Icons.person, size: 48)
-                        : null,
-                  ),
-                  SizedBox(height: 16),
-                  Text(
-                    user.displayName ?? 'Nome não definido',
-                    style: TextStyle(fontSize: 22, fontWeight: FontWeight.bold),
-                  ),
-                  SizedBox(height: 6),
-                  Text(
-                    user.email ?? 'Email não disponível',
-                    style: TextStyle(fontSize: 16, color: Colors.grey[700]),
-                  ),
-                  SizedBox(height: 18),
-                  ElevatedButton.icon(
-                    icon: Icon(Icons.edit),
-                    label: Text('Editar Perfil'),
-                    onPressed: () {
-                      // Navega para página de edição do perfil
-                    },
-                  ),
-                  OutlinedButton.icon(
-                    icon: Icon(Icons.logout),
-                    label: Text('Terminar Sessão'),
-                    onPressed: () async {
-                      await FirebaseAuth.instance.signOut();
-                      Navigator.of(context).pushReplacementNamed('/login');
-                    },
-                  ),
-                  Divider(height: 36),
-                  // Aqui podes listar as wishlists, seguidores ou outras infos sociais
-                  /*
-                  Expanded(child: ListaDeWishlistsDoUtilizador()),
-                  */
-                ],
-              ),
-            ),
->>>>>>> 9360bcc7
-    );
-  }
-}+              child: _isLoading
+                  ? const CircularProgressIndicator()
+                  : const Text
+                  : const Text