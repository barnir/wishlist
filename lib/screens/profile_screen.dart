import 'dart:io';
import 'package:flutter/material.dart';
import 'package:image_picker/image_picker.dart';
import 'package:wishlist_app/services/auth_service.dart';
import 'package:wishlist_app/services/user_service.dart';
import 'package:flutter_contacts/flutter_contacts.dart';
import 'package:permission_handler/permission_handler.dart';
import 'package:cached_network_image/cached_network_image.dart';

class ProfileScreen extends StatefulWidget {
  const ProfileScreen({super.key});

  @override
  State<ProfileScreen> createState() => _ProfileScreenState();
}

class _ProfileScreenState extends State<ProfileScreen> {
  final _authService = AuthService();
  final _userService = UserService();

  final _nameController = TextEditingController();
  bool _isEditingName = false;
  bool _isPrivate = false;
  // File? _imageFile; // Removed this

  bool _isLoading = false;
  

  @override
  void initState() {
    super.initState();
    _loadProfileData();
  }

  Future<void> _loadProfileData() async {
    setState(() => _isLoading = true);
    final userId = _authService.currentUser!.uid;
    final userData = await _userService.getUserProfile(userId);
    if (userData.exists) {
      setState(() {
        _nameController.text = userData.get('displayName') ?? '';
        _isPrivate = userData.get('isPrivate') ?? false;
      });
    }
    if (mounted) {
      setState(() => _isLoading = false);
    }
  }

  Future<void> _pickImage() async {
    final pickedFile = await ImagePicker().pickImage(
      source: ImageSource.gallery,
      imageQuality: 80,
      maxWidth: 512,
      maxHeight: 512,
    );
    if (pickedFile != null) {
      await _uploadProfilePicture(File(pickedFile.path));
    }
  }

  Future<void> _uploadProfilePicture(File imageFile) async {
    setState(() => _isLoading = true);
<<<<<<< HEAD
    await _authService.updateProfilePicture(imageFile);
=======
    await _authService.updateProfilePicture(_imageFile!);
    await _loadProfileData();
>>>>>>> 874604eb
    if (mounted) {
      setState(() => _isLoading = false);
    }
  }

  Future<void> _saveName() async {
    if (_nameController.text.isEmpty) return;

    setState(() => _isLoading = true);
    final userId = _authService.currentUser!.uid;
    await _authService.currentUser?.updateDisplayName(_nameController.text.trim());
    await _userService.updateUserProfile(userId, {'displayName': _nameController.text.trim()});
    setState(() => _isEditingName = false);
    if (mounted) {
      setState(() => _isLoading = false);
    }
  }

  Future<void> _savePrivacySetting(bool isPrivate) async {
    setState(() => _isLoading = true);
    final userId = _authService.currentUser!.uid;
    await _userService.updateUserProfile(userId, {'isPrivate': isPrivate});
    setState(() => _isPrivate = isPrivate);
    if (mounted) {
      setState(() => _isLoading = false);
    }
  }

  Future<void> _signOut() async {
    await _authService.signOut();
    if (mounted) {
      Navigator.of(context).pushReplacementNamed('/login');
    }
  }

  @override
  Widget build(BuildContext context) {
    final user = _authService.currentUser;

    return Scaffold(
      appBar: AppBar(title: const Text('Perfil')),
      body: _isLoading
          ? const Center(child: CircularProgressIndicator())
          : user == null
              ? const Center(child: Text('Utilizador não encontrado.'))
              : SingleChildScrollView(
                  padding: const EdgeInsets.all(24.0),
                  child: Column(
                    children: [
                      
                      GestureDetector(
                        onTap: _pickImage,
                        child: CircleAvatar(
                          radius: 50,
                          backgroundImage: user.photoURL != null
                                  ? CachedNetworkImageProvider(user.photoURL!)
                                  : null,
                          child: user.photoURL == null
                              ? const Icon(Icons.add_a_photo, size: 50)
                              : null,
                        ),
                      ),
                      const SizedBox(height: 16),
                      _isEditingName
                          ? Row(
                              children: [
                                Expanded(
                                  child: TextField(
                                    controller: _nameController,
                                    decoration: const InputDecoration(labelText: 'Nome'),
                                  ),
                                ),
                                IconButton(
                                  icon: const Icon(Icons.save),
                                  onPressed: _saveName,
                                ),
                                IconButton(
                                  icon: const Icon(Icons.cancel),
                                  onPressed: () => setState(() => _isEditingName = false),
                                ),
                              ],
                            )
                          : Row(
                              mainAxisAlignment: MainAxisAlignment.center,
                              children: [
                                Text(user.displayName ?? 'Sem nome', style: const TextStyle(fontSize: 20)),
                                IconButton(
                                  icon: const Icon(Icons.edit),
                                  onPressed: () => setState(() => _isEditingName = true),
                                ),
                              ],
                            ),
                      const SizedBox(height: 8),
                      Text(user.email ?? 'Sem email'),
                      const SizedBox(height: 16),
                      Row(
                        mainAxisAlignment: MainAxisAlignment.center,
                        children: [
                          const Text('Privado'),
                          Switch(
                            value: _isPrivate,
                            onChanged: _savePrivacySetting,
                          ),
                        ],
                      ),
                      const SizedBox(height: 16),
                      ElevatedButton(
                        onPressed: _signOut,
                        child: const Text('Sair'),
                      ),
                    ],
                  ),
                ),
    );
  }
}<|MERGE_RESOLUTION|>--- conflicted
+++ resolved
@@ -25,6 +25,7 @@
 
   bool _isLoading = false;
   
+  
 
   @override
   void initState() {
@@ -34,6 +35,16 @@
 
   Future<void> _loadProfileData() async {
     setState(() => _isLoading = true);
+    final userId = _authService.currentUser!.uid;
+    final userData = await _userService.getUserProfile(userId);
+    if (userData.exists) {
+      setState(() {
+        _nameController.text = userData.get('displayName') ?? '';
+        _isPrivate = userData.get('isPrivate') ?? false;
+      });
+    }
+    if (mounted) {
+      setState(() => _isLoading = false);
     final userId = _authService.currentUser!.uid;
     final userData = await _userService.getUserProfile(userId);
     if (userData.exists) {
@@ -61,12 +72,7 @@
 
   Future<void> _uploadProfilePicture(File imageFile) async {
     setState(() => _isLoading = true);
-<<<<<<< HEAD
     await _authService.updateProfilePicture(imageFile);
-=======
-    await _authService.updateProfilePicture(_imageFile!);
-    await _loadProfileData();
->>>>>>> 874604eb
     if (mounted) {
       setState(() => _isLoading = false);
     }
@@ -82,11 +88,22 @@
     setState(() => _isEditingName = false);
     if (mounted) {
       setState(() => _isLoading = false);
+    final userId = _authService.currentUser!.uid;
+    await _authService.currentUser?.updateDisplayName(_nameController.text.trim());
+    await _userService.updateUserProfile(userId, {'displayName': _nameController.text.trim()});
+    setState(() => _isEditingName = false);
+    if (mounted) {
+      setState(() => _isLoading = false);
     }
   }
 
   Future<void> _savePrivacySetting(bool isPrivate) async {
     setState(() => _isLoading = true);
+    final userId = _authService.currentUser!.uid;
+    await _userService.updateUserProfile(userId, {'isPrivate': isPrivate});
+    setState(() => _isPrivate = isPrivate);
+    if (mounted) {
+      setState(() => _isLoading = false);
     final userId = _authService.currentUser!.uid;
     await _userService.updateUserProfile(userId, {'isPrivate': isPrivate});
     setState(() => _isPrivate = isPrivate);
@@ -116,6 +133,7 @@
                   padding: const EdgeInsets.all(24.0),
                   child: Column(
                     children: [
+                      
                       
                       GestureDetector(
                         onTap: _pickImage,
