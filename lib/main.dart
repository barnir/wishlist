--- conflicted
+++ resolved
@@ -9,10 +9,7 @@
 import 'screens/wishlist_details_screen.dart';
 import 'screens/add_edit_wishlist_screen.dart';
 import 'screens/add_edit_item_screen.dart';
-<<<<<<< HEAD
 import 'screens/telefone_login_screen.dart';
-=======
->>>>>>> 9360bcc7
 
 void main() async {
   WidgetsFlutterBinding.ensureInitialized();
@@ -37,10 +34,7 @@
         '/wishlist_details': (_) => const WishlistDetailsScreen(),
         '/add_edit_wishlist': (_) => const AddEditWishlistScreen(),
         '/add_edit_item': (_) => const AddEditItemScreen(),
-<<<<<<< HEAD
-        '/telefoneLogin': (_) => const TelefoneLoginScreen(),
-=======
->>>>>>> 9360bcc7
+       '/telefoneLogin': (_) => const TelefoneLoginScreen(),
       },
       // Redireciona com base no estado de autenticação:
       home: StreamBuilder<User?>(
